from fastapi import APIRouter, HTTPException, Depends
from fastapi.responses import StreamingResponse
from pydantic import BaseModel
from typing import Dict, Any, List, Optional
import json
import asyncio
import uuid
import time
import traceback
import logging
from datetime import datetime
from ..agents.orchestrator import OrchestratorAgent
from ..agents.retriever import RetrieverAgent
from ..agents.writer import WriterAgent
from ..agents.verifier import VerifierAgent
from ..agents.curator import CuratorAgent
from ..core.globals import initialize_kernel, get_agent_registry
from ..auth.middleware import get_current_user
from ..services.agentic_vector_rag_service import agentic_rag_service
from ..services.azure_ai_agents_service import azure_ai_agents_service
from ..services.mcp_rag_service import mcp_rag_service
from ..services.token_usage_tracker import token_tracker
from ..services.azure_services import get_azure_service_manager

router = APIRouter()

class ChatRequest(BaseModel):
    prompt: str
    mode: str = "fast-rag"  # fast-rag, agentic-rag, deep-research-rag, mcp-rag
    verification_level: str = "basic"  # basic, thorough, comprehensive
    conversation_history: Optional[List[Dict[str, str]]] = None
    session_id: Optional[str] = None

kernel = initialize_kernel()

orchestrator = OrchestratorAgent(kernel, get_agent_registry())
retriever = RetrieverAgent(kernel)
writer = WriterAgent(kernel)
verifier = VerifierAgent(kernel)
curator = CuratorAgent(kernel)

orchestrator.set_agents(
    retriever=retriever,
    writer=writer,
    verifier=verifier,
    curator=curator
)

@router.post("/chat")
async def chat_stream(request: ChatRequest, current_user: dict = Depends(get_current_user)):
    try:
        # Only generate session ID if one is provided (for session-enabled modes)
        # For QA mode without sessions, we'll use None to skip CosmosDB storage
        session_id = request.session_id
        if session_id is None:
            # Generate a temporary ID for internal processing but don't save to DB
            temp_session_id = str(uuid.uuid4())
        else:
            temp_session_id = session_id
        
<<<<<<< HEAD
        if request.mode in ["agentic-rag", "fast-rag", "deep-research-rag", "mcp-rag"]:
            return await handle_rag_modes(request, session_id, current_user)
=======
        if request.mode in ["agentic-rag", "fast-rag", "deep-research-rag"]:
            return await handle_rag_modes(request, temp_session_id, current_user, save_to_db=(session_id is not None))
>>>>>>> 6d36ebcc
        else:
            return await handle_legacy_modes(request, current_user)
            
    except Exception as e:
        raise HTTPException(status_code=500, detail=str(e))

async def handle_rag_modes(request: ChatRequest, session_id: str, current_user: dict, save_to_db: bool = True):
    """Handle the new RAG modes with enhanced features"""
    
    async def generate():
        try:
            # Ensure agentic service is properly initialized
            await agentic_rag_service.ensure_initialized()
            
            azure_service_manager = await get_azure_service_manager()
            user_message = {
                "role": "user",
                "content": request.prompt,
                "timestamp": datetime.utcnow().isoformat(),
                "mode": request.mode,
                "user_id": current_user.get('sub', current_user.get('preferred_username', 'unknown'))
            }
            
            # Only save to CosmosDB if session is enabled
            if save_to_db:
                await azure_service_manager.save_session_history(session_id, user_message)
            
            # Load conversation history for context (last 5 exchanges) only if session enabled
            conversation_context = []
            if save_to_db:
                conversation_context = await azure_service_manager.get_conversation_context(session_id, limit=10)
            
            # Return session_id only if session is enabled
            yield f"data: {json.dumps({'type': 'metadata', 'session_id': session_id if save_to_db else None, 'mode': request.mode, 'timestamp': datetime.utcnow().isoformat()})}\n\n"
            
            if request.mode == "agentic-rag":
                result = await agentic_rag_service.process_question(
                    question=request.prompt,
                    conversation_history=conversation_context or request.conversation_history,
                    rag_mode=request.mode,
                    session_id=session_id
                )
            elif request.mode == "fast-rag":
<<<<<<< HEAD
                result = await process_fast_rag(request.prompt, session_id)
            elif request.mode == "mcp-rag":
                result = await process_mcp_rag(request.prompt, session_id)
=======
                result = await process_fast_rag(request.prompt, session_id, conversation_context)
>>>>>>> 6d36ebcc
            elif request.mode == "deep-research-rag":
                result = await process_deep_research_rag(request.prompt, session_id, request.verification_level, conversation_context)
            else:
                raise ValueError(f"Unsupported RAG mode: {request.mode}")
            
            answer = result.get("answer", "")
            
            # For all RAG modes, send the complete answer at once to preserve markdown formatting
            if request.mode in ["agentic-rag", "mcp-rag", "fast-rag", "deep-research-rag"]:
                yield f"data: {json.dumps({'type': 'answer_complete', 'answer': answer})}\n\n"
            else:
                # For legacy modes, stream word by word
                words = answer.split()
                for i, word in enumerate(words):
                    yield f"data: {json.dumps({'type': 'token', 'token': word + ' ', 'index': i})}\n\n"
                    await asyncio.sleep(0.05)  # Simulate streaming delay
            
            citations = result.get("citations", [])
            if citations:
                yield f"data: {json.dumps({'type': 'citations', 'citations': citations})}\n\n"
            
            query_rewrites = result.get("query_rewrites", [])
            if query_rewrites:
                yield f"data: {json.dumps({'type': 'query_rewrites', 'rewrites': query_rewrites})}\n\n"
            
            token_usage = result.get("token_usage", {})
            if token_usage:
                yield f"data: {json.dumps({'type': 'token_usage', 'usage': token_usage})}\n\n"
            
            tracing_info = result.get("tracing_info", {})
            if tracing_info:
                yield f"data: {json.dumps({'type': 'tracing_info', 'tracing': tracing_info})}\n\n"
            
            processing_metadata = {
                'processing_time_ms': result.get('processing_time_ms', 0),
                'retrieval_method': result.get('retrieval_method', 'unknown'),
                'success': result.get('success', False)
            }
            yield f"data: {json.dumps({'type': 'metadata', 'processing': processing_metadata})}\n\n"
            
            assistant_message = {
                "role": "assistant",
                "content": answer,
                "timestamp": datetime.utcnow().isoformat(),
                "citations": citations,
                "query_rewrites": query_rewrites,
                "token_usage": token_usage,
                "tracing_info": tracing_info,
                "processing_metadata": processing_metadata,
                "mode": request.mode,
                "user_id": current_user.get('sub', current_user.get('preferred_username', 'unknown'))
            }
            
            # Only save to CosmosDB if session is enabled
            if save_to_db:
                await azure_service_manager.save_session_history(session_id, assistant_message)
            
            # Return session_id only if session is enabled
            yield f"data: {json.dumps({'type': 'done', 'session_id': session_id if save_to_db else None})}\n\n"
            
        except Exception as e:
            yield f"data: {json.dumps({'type': 'error', 'error': str(e)})}\n\n"
    
    return StreamingResponse(generate(), media_type="text/event-stream")

async def handle_legacy_modes(request: ChatRequest, current_user: dict):
    """Handle legacy modes for backward compatibility"""
    try:
        plan = await orchestrator.create_plan({"mode": request.mode})
        
        async def generate():
            try:
                async for token in orchestrator.run_stream(request.prompt, plan):
                    yield f"data: {json.dumps({'type': 'token', 'token': token})}\n\n"
                yield f"data: {json.dumps({'type': 'done'})}\n\n"
            except Exception as e:
                yield f"data: {json.dumps({'type': 'error', 'error': str(e)})}\n\n"
        
        return StreamingResponse(generate(), media_type="text/event-stream")
    except Exception as e:
        raise HTTPException(status_code=500, detail=str(e))

<<<<<<< HEAD
async def _generate_llm_synthesized_answer(question: str, docs: List[Dict[str, Any]], 
                                         conversation_history: Optional[List[Dict[str, str]]] = None) -> Dict[str, Any]:
    """
    Generate an LLM-synthesized answer from retrieved documents.
    This is a shared helper function for Fast RAG and other modes that need LLM synthesis.
    
    Args:
        question: User question
        docs: Retrieved documents
        conversation_history: Previous conversation context
        
    Returns:
        Dictionary with answer and token usage information
    """
    try:
        from ..core.config import settings
        import logging
        
        logger = logging.getLogger(__name__)
        
        # Initialize Azure OpenAI client
        azure_manager = await get_azure_service_manager()
        openai_client = azure_manager.async_openai_client
        
        # Build context from retrieved documents
        context_parts = []
        for i, doc in enumerate(docs[:5]):  # Use top 5 documents
            company = doc.get('company', 'Unknown Company')
            title = doc.get('title', f'Document {i+1}')
            content = doc.get('content', '')
            doc_type = doc.get('document_type', '')
            filing_date = doc.get('filing_date', '')
            
            # Build document context
            doc_context = f"**Document {i+1}: {title}**\n"
            if company != 'Unknown Company':
                doc_context += f"Company: {company}\n"
            if doc_type:
                doc_context += f"Document Type: {doc_type}\n"
            if filing_date:
                doc_context += f"Filing Date: {filing_date}\n"
            doc_context += f"Content: {content[:1500]}...\n\n"  # Limit content length
            
            context_parts.append(doc_context)
        
        # Build conversation context if provided
        conversation_context = ""
        if conversation_history:
            conversation_context = "Previous conversation context:\n"
            for msg in conversation_history[-3:]:  # Last 3 messages
                role = msg.get('role', 'user')
                content = msg.get('content', '')
                conversation_context += f"{role.title()}: {content[:200]}...\n"
            conversation_context += "\n"
        
        # Build comprehensive prompt
        system_prompt = """You are a senior financial analyst with expertise in analyzing SEC filings and financial documents. 
Your task is to provide comprehensive, analytical responses based on the provided document excerpts. 

Guidelines:
- Provide detailed, analytical insights based on the document content
- Structure your response with clear sections and headings
- Use specific data points and quotes from the documents
- Reference document sources appropriately  
- Focus on factual information and avoid speculation
- Use professional financial analysis language
- If documents contain conflicting information, acknowledge and explain the differences
- Always cite which documents support your statements"""
        
        user_prompt = f"""{conversation_context}Question: {question}

Based on the following financial document excerpts, provide a comprehensive analytical response:

{chr(10).join(context_parts)}

Please provide a detailed analysis that addresses the question using the information from these documents. Structure your response clearly and cite specific information from the documents."""
        
        # Generate LLM response
        logger.info("Calling Azure OpenAI for answer synthesis...")
        response = await openai_client.chat.completions.create(
            model=settings.openai_chat_deployment,
            messages=[
                {"role": "system", "content": system_prompt},
                {"role": "user", "content": user_prompt}
            ],
            temperature=0.1,  # Low temperature for factual responses
            max_tokens=1500,
            top_p=0.9
        )
        
        # Extract response and token usage
        answer = response.choices[0].message.content
        usage = response.usage
        
        logger.info(f"LLM synthesis completed. Tokens used: {usage.total_tokens}")
        
        return {
            "answer": answer,
            "prompt_tokens": usage.prompt_tokens,
            "completion_tokens": usage.completion_tokens,
            "total_tokens": usage.total_tokens
        }
        
    except Exception as e:
        logger.error(f"Error generating LLM answer: {str(e)}")
        # Fallback to simple concatenation
        return {
            "answer": f"Based on the retrieved documents: {' '.join([doc.get('content', '')[:200] for doc in docs[:3]])}...",
            "prompt_tokens": 0,
            "completion_tokens": 0,
            "total_tokens": 0
        }

async def process_fast_rag(prompt: str, session_id: str) -> Dict[str, Any]:
=======
async def process_fast_rag(prompt: str, session_id: str, conversation_context: List[Dict] = None) -> Dict[str, Any]:
>>>>>>> 6d36ebcc
    """
    Process Fast RAG mode using hybrid vector search with Azure AI Search.
    
    This implements the standard RAG pattern with:
    - Hybrid search (text + vector) for enhanced retrieval
    - Semantic ranking for improved relevance
    - LLM synthesis for coherent answer generation
    - Proper citation tracking with source attribution
    - Score-based filtering for quality control
    - Conversation context awareness for follow-up questions
    """
    try:
        import time
        import logging
        
        logger = logging.getLogger(__name__)
        start_time = time.time()
        
        # Enhance search query with conversation context if available
        enhanced_prompt = prompt
        if conversation_context and len(conversation_context) > 0:
            # Get the last few messages for context
            recent_context = conversation_context[-4:]  # Last 2 exchanges
            context_parts = []
            
            for msg in recent_context:
                if msg.get('role') == 'user':
                    context_parts.append(f"Previous question: {msg.get('content', '')}")
                elif msg.get('role') == 'assistant':
                    # Extract key topics from the assistant's response
                    content = msg.get('content', '')
                    if 'MICROSOFT' in content.upper():
                        context_parts.append("Context: Microsoft")
                    elif 'APPLE' in content.upper():
                        context_parts.append("Context: Apple")
                    elif 'GOOGLE' in content.upper() or 'ALPHABET' in content.upper():
                        context_parts.append("Context: Google/Alphabet")
                    elif 'AMAZON' in content.upper():
                        context_parts.append("Context: Amazon")
                    elif 'META' in content.upper():
                        context_parts.append("Context: Meta")
                    elif 'TESLA' in content.upper():
                        context_parts.append("Context: Tesla")
            
            if context_parts:
                enhanced_prompt = f"{' '.join(context_parts)} - {prompt}"
        
        # Perform hybrid search with the enhanced retriever
        docs = await retriever.invoke(
            query=enhanced_prompt,
            filters=None,  # No automatic filters - let hybrid search handle relevance
            top_k=5  # Limit to top 5 for fast mode
        )
        
        processing_time_ms = int((time.time() - start_time) * 1000)
        
        if not docs:
            return {
                "answer": "No relevant documents found in the knowledge base for your query. Please try rephrasing your question or use more specific terms.",
                "citations": [],
                "query_rewrites": [prompt],
                "token_usage": {"prompt_tokens": 0, "completion_tokens": 0, "total_tokens": 0},
                "processing_time_ms": processing_time_ms,
                "retrieval_method": "hybrid_vector_search",
                "documents_retrieved": 0,
                "success": True
            }
        
        # Generate LLM-synthesized answer from retrieved documents
        logger.info(f"Generating LLM-synthesized answer from {len(docs)} documents")
        llm_result = await _generate_llm_synthesized_answer(prompt, docs)
        
        # Add methodology note to the answer
        synthesized_answer = llm_result.get("answer", "")
        synthesized_answer += "\n\n---\n*This response uses hybrid vector search with LLM synthesis for enhanced analysis and relevance.*"
        
        # Build citations from retrieved documents
        citations = []
        citation_id = 1
        for doc in docs:
            content = doc.get('content', '')
            title = doc.get('title', f'Document {citation_id}')
            
            # Use highlights if available, otherwise use content preview
            highlights = doc.get('highlights', [])
            if highlights:
                relevant_text = highlights[0][:300]
            else:
                relevant_text = content[:300]
            
            if relevant_text:
                # Build comprehensive citation
                citation = {
                    'id': str(citation_id),
                    'title': title,
                    'content': relevant_text,
                    'source': doc.get('source', ''),
                    'company': doc.get('company', ''),
                    'document_type': doc.get('document_type', ''),
                    'filing_date': doc.get('filing_date', ''),
                    'page_number': doc.get('page_number'),
                    'section_type': doc.get('section_type', ''),
                    'document_url': doc.get('document_url', ''),
                    'search_score': doc.get('search_score', 0.0),
                    'reranker_score': doc.get('reranker_score'),
                    'credibility_score': doc.get('credibility_score', 0.0),
                    'form_type': doc.get('form_type', ''),
                    'ticker': doc.get('ticker', ''),
                    'chunk_id': doc.get('chunk_id', ''),
                    'citation_info': doc.get('citation_info', '')
                }
                citations.append(citation)
                citation_id += 1
        
        # Calculate search quality metrics
        avg_score = sum(doc.get('search_score', 0) for doc in docs) / len(docs)
        has_reranker_scores = any(doc.get('reranker_score') for doc in docs)
        
        return {
            "answer": synthesized_answer,
            "citations": citations,
            "query_rewrites": [prompt],  # Fast mode doesn't do query rewriting
            "token_usage": {
                "prompt_tokens": llm_result.get("prompt_tokens", 0),
                "completion_tokens": llm_result.get("completion_tokens", 0),
                "total_tokens": llm_result.get("total_tokens", 0)
            },
            "processing_time_ms": processing_time_ms,
            "retrieval_method": "hybrid_vector_search",
            "documents_retrieved": len(docs),
            "average_relevance_score": round(avg_score, 3),
            "semantic_ranking_used": has_reranker_scores,
            "llm_synthesis_used": True,
            "success": True
        }
        
    except Exception as e:
        return {
            "answer": f"Error in Fast RAG processing: {str(e)}",
            "citations": [],
            "query_rewrites": [],
            "token_usage": {"total_tokens": 0, "error": str(e)},
            "processing_time_ms": 0,
            "retrieval_method": "hybrid_vector_search",
            "documents_retrieved": 0,
            "error_details": traceback.format_exc(),
            "success": False
        }

<<<<<<< HEAD
async def process_mcp_rag(prompt: str, session_id: str) -> Dict[str, Any]:
    """
    Process MCP RAG mode using Model Context Protocol server for Azure AI Search.
    
    This implements RAG pattern with:
    - MCP server communication for search operations
    - Hybrid search capabilities via MCP protocol
    - Proper citation tracking with source attribution
    - Enhanced error handling and logging
    """
    try:
        import time
        start_time = time.time()
        
        # Ensure MCP service is initialized
        await mcp_rag_service.ensure_initialized()
        
        # Process question using MCP RAG service
        result = await mcp_rag_service.process_question(
            question=prompt,
            session_id=session_id,
            search_type="hybrid"  # Use hybrid search by default
        )
        
        return result
        
    except Exception as e:
        processing_time_ms = int((time.time() - start_time) * 1000) if 'start_time' in locals() else 0
        
        return {
            "answer": f"Error in MCP RAG processing: {str(e)}",
            "citations": [],
            "query_rewrites": [],
            "token_usage": {"total_tokens": 0, "error": str(e)},
            "processing_time_ms": processing_time_ms,
            "retrieval_method": "mcp_hybrid_search",
            "documents_retrieved": 0,
            "error_details": traceback.format_exc(),
            "success": False
        }

async def process_deep_research_rag(prompt: str, session_id: str, verification_level: str) -> Dict[str, Any]:
=======
async def process_deep_research_rag(prompt: str, session_id: str, verification_level: str, conversation_context: List[Dict] = None) -> Dict[str, Any]:
>>>>>>> 6d36ebcc
    """Process Deep Research RAG mode using Azure AI Agents"""
    try:
        from ..services.token_usage_tracker import ServiceType, OperationType
        
        tracking_id = token_tracker.start_tracking(
            session_id=session_id,
            service_type=ServiceType.DEEP_RESEARCH_RAG,
            operation_type=OperationType.ANSWER_GENERATION,
            endpoint="/deep-research-rag",
            rag_mode="deep-research-rag"
        )
        
        agents_result = await azure_ai_agents_service.process_deep_research(
            question=prompt,
            session_id=session_id,
            tracking_id=tracking_id
        )
        
        base_answer = agents_result.get("answer", "")
        verification_note = f"\n\n*This response has been generated using Azure AI Agents deep research with {verification_level} verification.*"
        
        return {
            "answer": base_answer + verification_note,
            "citations": agents_result.get("citations", []),
            "query_rewrites": agents_result.get("query_rewrites", [prompt]),
            "token_usage": agents_result.get("token_usage", {}),
            "tracing_info": agents_result.get("tracing_info", {}),
            "processing_time_ms": 0,  # Will be calculated by caller
            "retrieval_method": "azure_ai_agents_deep_research",
            "verification_level": verification_level,
            "success": True
        }
        
    except Exception as e:
        return {
            "answer": f"Error in Deep Research RAG processing: {str(e)}",
            "citations": [],
            "query_rewrites": [],
            "token_usage": {"total_tokens": 0, "error": str(e)},
            "success": False
        }

@router.get("/chat/sessions/{session_id}/history")
async def get_session_history(session_id: str, current_user: dict = Depends(get_current_user)):
    """Get chat session history with metadata"""
    try:
        azure_service_manager = await get_azure_service_manager()
        session_data = await azure_service_manager.get_session_data(session_id)
        return {
            "session_id": session_id, 
            "messages": session_data.get("messages", []),
            "mode": session_data.get("mode", "fast-rag"),
            "created_at": session_data.get("created_at"),
            "updated_at": session_data.get("updated_at"),
            "user_id": session_data.get("user_id")
        }
    except Exception as e:
        raise HTTPException(status_code=500, detail=str(e))

@router.delete("/chat/sessions/{session_id}")
async def clear_session_history(session_id: str, current_user: dict = Depends(get_current_user)):
    """Clear chat session history"""
    try:
        azure_service_manager = await get_azure_service_manager()
        empty_session = {
            "role": "system",
            "content": "Session cleared",
            "timestamp": datetime.utcnow().isoformat()
        }
        await azure_service_manager.save_session_history(f"{session_id}_cleared", empty_session)
        return {"session_id": session_id, "status": "cleared"}
    except Exception as e:
        raise HTTPException(status_code=500, detail=str(e))

@router.get("/chat/sessions")
async def list_user_sessions(
    current_user: dict = Depends(get_current_user),
    limit: int = 50,
    offset: int = 0,
    mode: Optional[str] = None
):
    """List all sessions for the current user"""
    try:
        azure_service_manager = await get_azure_service_manager()
        user_id = current_user.get('sub', current_user.get('preferred_username', 'unknown'))
        
        sessions = await azure_service_manager.list_user_sessions(
            user_id=user_id,
            limit=limit,
            offset=offset,
            mode_filter=mode
        )
        
        return {
            "sessions": sessions,
            "total": len(sessions),
            "limit": limit,
            "offset": offset,
            "user_id": user_id
        }
    except Exception as e:
        raise HTTPException(status_code=500, detail=str(e))

class FollowUpRequest(BaseModel):
    original_question: str
    answer: str
    session_id: Optional[str] = None

@router.post("/chat/follow-up-questions")
async def generate_follow_up_questions(request: FollowUpRequest, current_user: dict = Depends(get_current_user)):
    """Generate follow-up questions based on the original question and answer"""
    try:
        session_id = request.session_id or str(uuid.uuid4())
        
        if not azure_ai_agents_service.agents_client:
            await azure_ai_agents_service.initialize()
        
        result = await azure_ai_agents_service.generate_follow_up_questions(
            original_question=request.original_question,
            answer=request.answer,
            session_id=session_id
        )
        
        return {
            "session_id": session_id,
            "follow_up_questions": result.get("follow_up_questions", []),
            "token_usage": result.get("token_usage", {}),
            "success": result.get("success", False)
        }
    except Exception as e:
        raise HTTPException(status_code=500, detail=str(e))

class RetrievalTestRequest(BaseModel):
    query: str
    filters: Optional[Dict[str, str]] = None
    top_k: Optional[int] = 10
    include_highlights: bool = True

@router.post("/chat/test-retrieval")
async def test_retrieval(request: RetrievalTestRequest, current_user: dict = Depends(get_current_user)):
    """Test the enhanced retrieval capabilities with hybrid vector search"""
    try:
        import time
        start_time = time.time()
        
        # Test the enhanced retriever
        docs = await retriever.invoke(
            query=request.query,
            filters=request.filters,  # Only use explicitly provided filters
            top_k=request.top_k
        )
        
        processing_time_ms = int((time.time() - start_time) * 1000)
        
        # Build comprehensive test results
        results = {
            "query": request.query,
            "filters_applied": request.filters,
            "documents_retrieved": len(docs),
            "processing_time_ms": processing_time_ms,
            "search_method": "hybrid_vector_search",
            "documents": []
        }
        
        for i, doc in enumerate(docs):
            doc_result = {
                "rank": i + 1,
                "id": doc.get('id', ''),
                "title": doc.get('title', ''),
                "company": doc.get('company', ''),
                "document_type": doc.get('document_type', ''),
                "filing_date": doc.get('filing_date', ''),
                "section_type": doc.get('section_type', ''),
                "search_score": doc.get('search_score', 0.0),
                "reranker_score": doc.get('reranker_score'),
                "credibility_score": doc.get('credibility_score', 0.0),
                "content_preview": doc.get('content', '')[:200] + "..." if doc.get('content') else "",
                "source": doc.get('source', ''),
                "citation": doc.get('citation', {})
            }
            
            if request.include_highlights:
                doc_result["highlights"] = doc.get('highlights', [])
            
            results["documents"].append(doc_result)
        
        # Add search quality metrics
        if docs:
            scores = [doc.get('search_score', 0) for doc in docs]
            reranker_scores = [doc.get('reranker_score', 0) for doc in docs if doc.get('reranker_score')]
            
            results["quality_metrics"] = {
                "average_search_score": round(sum(scores) / len(scores), 3),
                "max_search_score": round(max(scores), 3),
                "min_search_score": round(min(scores), 3),
                "semantic_ranking_used": len(reranker_scores) > 0,
                "average_reranker_score": round(sum(reranker_scores) / len(reranker_scores), 3) if reranker_scores else None
            }
        
        return results
        
    except Exception as e:
        raise HTTPException(status_code=500, detail=f"Retrieval test failed: {str(e)}")<|MERGE_RESOLUTION|>--- conflicted
+++ resolved
@@ -58,13 +58,8 @@
         else:
             temp_session_id = session_id
         
-<<<<<<< HEAD
         if request.mode in ["agentic-rag", "fast-rag", "deep-research-rag", "mcp-rag"]:
             return await handle_rag_modes(request, session_id, current_user)
-=======
-        if request.mode in ["agentic-rag", "fast-rag", "deep-research-rag"]:
-            return await handle_rag_modes(request, temp_session_id, current_user, save_to_db=(session_id is not None))
->>>>>>> 6d36ebcc
         else:
             return await handle_legacy_modes(request, current_user)
             
@@ -108,13 +103,9 @@
                     session_id=session_id
                 )
             elif request.mode == "fast-rag":
-<<<<<<< HEAD
                 result = await process_fast_rag(request.prompt, session_id)
             elif request.mode == "mcp-rag":
                 result = await process_mcp_rag(request.prompt, session_id)
-=======
-                result = await process_fast_rag(request.prompt, session_id, conversation_context)
->>>>>>> 6d36ebcc
             elif request.mode == "deep-research-rag":
                 result = await process_deep_research_rag(request.prompt, session_id, request.verification_level, conversation_context)
             else:
@@ -197,7 +188,6 @@
     except Exception as e:
         raise HTTPException(status_code=500, detail=str(e))
 
-<<<<<<< HEAD
 async def _generate_llm_synthesized_answer(question: str, docs: List[Dict[str, Any]], 
                                          conversation_history: Optional[List[Dict[str, str]]] = None) -> Dict[str, Any]:
     """
@@ -312,9 +302,6 @@
         }
 
 async def process_fast_rag(prompt: str, session_id: str) -> Dict[str, Any]:
-=======
-async def process_fast_rag(prompt: str, session_id: str, conversation_context: List[Dict] = None) -> Dict[str, Any]:
->>>>>>> 6d36ebcc
     """
     Process Fast RAG mode using hybrid vector search with Azure AI Search.
     
@@ -464,7 +451,6 @@
             "success": False
         }
 
-<<<<<<< HEAD
 async def process_mcp_rag(prompt: str, session_id: str) -> Dict[str, Any]:
     """
     Process MCP RAG mode using Model Context Protocol server for Azure AI Search.
@@ -507,9 +493,6 @@
         }
 
 async def process_deep_research_rag(prompt: str, session_id: str, verification_level: str) -> Dict[str, Any]:
-=======
-async def process_deep_research_rag(prompt: str, session_id: str, verification_level: str, conversation_context: List[Dict] = None) -> Dict[str, Any]:
->>>>>>> 6d36ebcc
     """Process Deep Research RAG mode using Azure AI Agents"""
     try:
         from ..services.token_usage_tracker import ServiceType, OperationType
